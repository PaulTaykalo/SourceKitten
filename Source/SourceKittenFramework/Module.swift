//
//  Module.swift
//  SourceKitten
//
//  Created by JP Simard on 2015-01-07.
//  Copyright (c) 2015 SourceKitten. All rights reserved.
//

import Foundation
import Yaml

/// Represents source module to be documented.
public struct Module {
    /// Module Name.
    public let name: String
    /// Compiler arguments required by SourceKit to process the source files in this Module.
    public let compilerArguments: [String]
    /// Source files to be documented in this Module.
    public let sourceFiles: [String]

    /// Documentation for this Module. Typically expensive computed property.
    public var docs: [SwiftDocs] {
        var fileIndex = 1
        let sourceFilesCount = sourceFiles.count
        return sourceFiles.flatMap {
            let filename = ($0 as NSString).lastPathComponent
            if let file = File(path: $0) {
                fputs("Parsing \(filename) (\(fileIndex)/\(sourceFilesCount))\n", stderr)
                fileIndex += 1
                return SwiftDocs(file: file, arguments: compilerArguments)
            }
            fputs("Could not parse `\(filename)`. Please open an issue at https://github.com/jpsim/SourceKitten/issues with the file contents.\n", stderr)
            return nil
        }
    }

    public init?(spmName: String) {
        let yamlPath = ".build/debug.yaml"
        guard let yamlContents = try? String(contentsOfFile: yamlPath),
            yamlCommands = Yaml.load(yamlContents).value?.dictionary?["commands"]?.dictionary?.values else {
                return nil
        }
        guard let moduleCommand = yamlCommands.filter({ command in
            command.dictionary?["module-name"]?.string == spmName
        }).first?.dictionary else {
            fputs("Could not find SPM module '\(spmName)'. Here are the modules available:\n", stderr)
            let availableModules = yamlCommands.flatMap({ $0.dictionary?["module-name"]?.string })
            fputs("\(availableModules.map({ "  - " + $0 }).joined(separator: "\n"))\n", stderr)
            return nil
        }
        func stringArray(_ key: Yaml) -> [String]? {
            return moduleCommand[key]?.array?.flatMap { $0.string }
        }
        guard let imports = stringArray("import-paths"),
            otherArguments = stringArray("other-args"),
            sources = stringArray("sources") else {
                return nil
        }
        name = spmName
        compilerArguments = sources + otherArguments + ["-I"] + imports
        sourceFiles = sources
    }

    /**
    Failable initializer to create a Module by the arguments necessary pass in to `xcodebuild` to build it.
    Optionally pass in a `moduleName` and `path`.

    - parameter xcodeBuildArguments: The arguments necessary pass in to `xcodebuild` to build this Module.
    - parameter name:                Module name. Will be parsed from `xcodebuild` output if nil.
    - parameter path:                Path to run `xcodebuild` from. Uses current path by default.
    */
    public init?(xcodeBuildArguments: [String], name: String? = nil, inPath path: String = NSFileManager.default().currentDirectoryPath) {
        let xcodeBuildOutput = runXcodeBuild(arguments: xcodeBuildArguments, inPath: path) ?? ""
        guard let arguments = parseCompilerArguments(xcodebuildOutput: xcodeBuildOutput, language: .Swift, moduleName: name ?? moduleNameFromArguments(arguments: xcodeBuildArguments)) else {
            fputs("Could not parse compiler arguments from `xcodebuild` output.\n", stderr)
            fputs("Please confirm that `xcodebuild` is building a Swift module.\n", stderr)
            let file = NSURL(fileURLWithPath: NSTemporaryDirectory()).appendingPathComponent("xcodebuild-\(NSUUID().uuidString).log")
            xcodeBuildOutput.data(using: NSUTF8StringEncoding)?.write(to: file, atomically: true)
            fputs("Saved `xcodebuild` log file: \(file.path!)\n", stderr)
            return nil
        }
        guard let moduleName = moduleNameFromArguments(arguments: arguments) else {
            fputs("Could not parse module name from compiler arguments.\n", stderr)
            return nil
        }
        self.init(name: moduleName, compilerArguments: arguments)
    }

    /**
    Initializer to create a Module by name and compiler arguments.

    - parameter name:              Module name.
    - parameter compilerArguments: Compiler arguments required by SourceKit to process the source files in this Module.
    */
    public init(name: String, compilerArguments: [String]) {
        self.name = name
        self.compilerArguments = compilerArguments
<<<<<<< HEAD
        sourceFiles = compilerArguments.filter({ $0.isSwiftFile() }).map { ($0 as NSString).resolvingSymlinksInPath }
=======
        sourceFiles = compilerArguments.filter({ $0.isSwiftFile() && $0.isFile }).map { ($0 as NSString).stringByResolvingSymlinksInPath }
>>>>>>> cbd96259
    }
}

// MARK: CustomStringConvertible

extension Module: CustomStringConvertible {
    /// A textual representation of `Module`.
    public var description: String {
        return "Module(name: \(name), compilerArguments: \(compilerArguments), sourceFiles: \(sourceFiles))"
    }
}<|MERGE_RESOLUTION|>--- conflicted
+++ resolved
@@ -95,11 +95,7 @@
     public init(name: String, compilerArguments: [String]) {
         self.name = name
         self.compilerArguments = compilerArguments
-<<<<<<< HEAD
-        sourceFiles = compilerArguments.filter({ $0.isSwiftFile() }).map { ($0 as NSString).resolvingSymlinksInPath }
-=======
-        sourceFiles = compilerArguments.filter({ $0.isSwiftFile() && $0.isFile }).map { ($0 as NSString).stringByResolvingSymlinksInPath }
->>>>>>> cbd96259
+        sourceFiles = compilerArguments.filter({ $0.isSwiftFile() && $0.isFile }).map { ($0 as NSString).resolvingSymlinksInPath }
     }
 }
 
