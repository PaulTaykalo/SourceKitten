--- conflicted
+++ resolved
@@ -3,23 +3,8 @@
     "key.diagnostic_stage" : "source.diagnostic.stage.swift.parse",
     "key.substructure" : [
       {
-<<<<<<< HEAD
         "key.filepath" : "Subscript.swift",
         "key.parsed_declaration" : "struct VoidStruct",
-=======
-        "key.kind" : "source.lang.swift.decl.struct",
-        "key.offset" : 0,
-        "key.parsed_declaration" : "struct VoidStruct",
-        "key.namelength" : 10,
-        "key.bodyoffset" : 19,
-        "key.bodylength" : 113,
-        "key.length" : 133,
-        "key.name" : "VoidStruct",
-        "key.typename" : "VoidStruct.Type",
-        "key.parsed_scope.end" : 7,
-        "key.usr" : "s:V9Subscript10VoidStruct",
-        "key.nameoffset" : 7,
->>>>>>> cbd96259
         "key.annotated_decl" : "<Declaration>struct VoidStruct<\/Declaration>",
         "key.fully_annotated_decl" : "<decl.struct><syntaxtype.keyword>struct<\/syntaxtype.keyword> <decl.name>VoidStruct<\/decl.name><\/decl.struct>",
         "key.accessibility" : "source.lang.swift.accessibility.internal",
@@ -47,10 +32,10 @@
             "key.parsed_scope.end" : 3
           }
         ],
-        "key.length" : 10,
+        "key.length" : 133,
         "key.parsed_scope.start" : 1,
         "key.kind" : "source.lang.swift.decl.struct",
-        "key.offset" : 7,
+        "key.offset" : 0,
         "key.nameoffset" : 7,
         "key.typename" : "VoidStruct.Type",
         "key.name" : "VoidStruct",
