//
//  SourceKitTests.swift
//  SourceKitten
//
//  Created by JP Simard on 7/15/15.
//  Copyright © 2015 SourceKitten. All rights reserved.
//

import Foundation
@testable import SourceKittenFramework
import XCTest

private func run(executable: String, arguments: [String]) -> String? {
    let task = Process()
    task.launchPath = executable
    task.arguments = arguments

    let pipe = Pipe()
    task.standardOutput = pipe

    task.launch()

    let file = pipe.fileHandleForReading
    let output = String(data: file.readDataToEndOfFile(), encoding: .utf8)
    file.closeFile()
    return output
}

private let sourcekitStrings: [String] = {
    #if os(Linux)
    let sourceKitPath = "\(linuxSourceKitLibPath)/libsourcekitdInProc.so"
    #else
    let sourceKitPath = run(executable: "/usr/bin/xcrun", arguments: ["-f", "swiftc"])!.bridge()
        .deletingLastPathComponent.bridge()
        .deletingLastPathComponent.bridge()
        .appendingPathComponent("lib/sourcekitd.framework/XPCServices/SourceKitService.xpc/Contents/MacOS/SourceKitService")
    #endif
    let strings = run(executable: "/usr/bin/strings", arguments: [sourceKitPath])
    return strings!.components(separatedBy: "\n")
}()

private func sourcekitStrings(startingWith pattern: String) -> Set<String> {
    return Set(sourcekitStrings.filter { string in
        return string.range(of: pattern)?.lowerBound == string.startIndex
    })
}

class SourceKitTests: XCTestCase {

    func testStatementKinds() {
        let expected: [StatementKind] = [
            .brace,
            .case,
            .for,
            .forEach,
            .guard,
            .if,
            .repeatWhile,
            .switch,
            .while
        ]

        let actual = sourcekitStrings(startingWith: "source.lang.swift.stmt.")
        let expectedStrings = Set(expected.map { $0.rawValue })
        XCTAssertEqual(
            actual,
            expectedStrings
        )
        if actual != expectedStrings {
            print("the following strings were added: \(actual.subtracting(expectedStrings))")
            print("the following strings were removed: \(expectedStrings.subtracting(actual))")
        }
    }

    func testSyntaxKinds() {
        let expected: [SyntaxKind] = [
            .argument,
            .attributeBuiltin,
            .attributeID,
            .buildconfigID,
            .buildconfigKeyword,
            .comment,
            .commentMark,
            .commentURL,
            .docComment,
            .docCommentField,
            .identifier,
            .keyword,
            .number,
            .objectLiteral,
            .parameter,
            .placeholder,
            .string,
            .stringInterpolationAnchor,
            .typeidentifier
        ]
        let actual = sourcekitStrings(startingWith: "source.lang.swift.syntaxtype.")
        let expectedStrings = Set(expected.map { $0.rawValue })
        XCTAssertEqual(
            actual,
            expectedStrings
        )
        if actual != expectedStrings {
            print("the following strings were added: \(actual.subtracting(expectedStrings))")
            print("the following strings were removed: \(expectedStrings.subtracting(actual))")
        }
    }

    // swiftlint:disable:next function_body_length
    func testSwiftDeclarationKind() {
        let expected: [SwiftDeclarationKind] = [
            .associatedtype,
            .class,
            .enum,
            .enumcase,
            .enumelement,
            .extension,
            .extensionClass,
            .extensionEnum,
            .extensionProtocol,
            .extensionStruct,
            .functionAccessorAddress,
            .functionAccessorDidset,
            .functionAccessorGetter,
            .functionAccessorMutableaddress,
            .functionAccessorSetter,
            .functionAccessorWillset,
            .functionConstructor,
            .functionDestructor,
            .functionFree,
            .functionMethodClass,
            .functionMethodInstance,
            .functionMethodStatic,
            .functionOperatorInfix,
            .functionOperatorPostfix,
            .functionOperatorPrefix,
            .functionSubscript,
            .genericTypeParam,
            .module,
            .precedenceGroup,
            .protocol,
            .struct,
            .typealias,
            .varClass,
            .varGlobal,
            .varInstance,
            .varLocal,
            .varParameter,
            .varStatic
        ]
        let actual = sourcekitStrings(startingWith: "source.lang.swift.decl.")
        let expectedStrings = Set(expected.map { $0.rawValue })
        XCTAssertEqual(
            actual,
            expectedStrings
        )
        if actual != expectedStrings {
            print("the following strings were added: \(actual.subtracting(expectedStrings))")
            print("the following strings were removed: \(expectedStrings.subtracting(actual))")
        }
    }

    func testLibraryWrappersAreUpToDate() {
        let sourceKittenFrameworkModule = Module(xcodeBuildArguments: sourcekittenXcodebuildArguments, name: nil, inPath: projectRoot)!
        let modules: [(module: String, path: String, linuxPath: String?, spmModule: String)] = [
            ("CXString", "libclang.dylib", nil, "Clang_C"),
            ("Documentation", "libclang.dylib", nil, "Clang_C"),
            ("Index", "libclang.dylib", nil, "Clang_C"),
            ("sourcekitd", "sourcekitd.framework/Versions/A/sourcekitd", "libsourcekitdInProc.so", "SourceKit")
        ]
        for (module, path, linuxPath, spmModule) in modules {
            let wrapperPath = "\(projectRoot)/Source/SourceKittenFramework/library_wrapper_\(module).swift"
            let existingWrapper = try! String(contentsOfFile: wrapperPath)
            let generatedWrapper = try! libraryWrapperForModule(module, loadPath: path, linuxPath: linuxPath, spmModule: spmModule,
                                                           compilerArguments: sourceKittenFrameworkModule.compilerArguments)
            XCTAssertEqual(existingWrapper, generatedWrapper)
            let overwrite = false // set this to true to overwrite existing wrappers with the generated ones
            if existingWrapper != generatedWrapper && overwrite {
                try! generatedWrapper.data(using: .utf8)?.write(to: URL(fileURLWithPath: wrapperPath))
            }
        }
    }

    func testIndex() {
        let file = "\(fixturesDirectory)Bicycle.swift"
        let arguments = ["-sdk", sdkPath(), "-j4", file ]
        let indexJSON = NSMutableString(string: toJSON(try! Request.index(file: file, arguments: arguments).failableSend().any) + "\n")

        func replace(_ pattern: String, withTemplate template: String) {
            let regex = try! NSRegularExpression(pattern: pattern, options: [])
            _ = regex.replaceMatches(in: indexJSON, options: [],
                                     range: NSRange(location: 0, length: indexJSON.length),
                                     withTemplate: template)
        }

        // Replace the parts of the output that are dependent on the environment of the test running machine
        replace("\"key\\.filepath\"[^\\n]*", withTemplate: "\"key\\.filepath\" : \"\",")
        replace("\"key\\.hash\"[^\\n]*", withTemplate: "\"key\\.hash\" : \"\",")

        compareJSONString(withFixtureNamed: "BicycleIndex", jsonString: indexJSON.bridge())
    }

    func testYamlRequest() {
    #if swift(>=3.1) && os(Linux)
        // FIXME
        print("FIXME: Skip \(#function), because our sourcekitInProc on Swift 3.1 for Linux seems to be broken")
    #else
        let path = fixturesDirectory + "Subscript.swift"
        let yaml = "key.request: source.request.editor.open\nkey.name: \"\(path)\"\nkey.sourcefile: \"\(path)\""
<<<<<<< HEAD
        do {
            let output = try Request.yamlRequest(yaml: yaml).failableSend()
            let expectedStructure = try Structure(file: File(path: path)!)
            let actualStructure = Structure(sourceKitVariant: output)
            XCTAssertEqual(expectedStructure, actualStructure)
        } catch {
            XCTFail("\(error)")
        }
=======
        let output = Request.yamlRequest(yaml: yaml).send()
        let expectedStructure = Structure(file: File(path: path)!)
        let actualStructure = Structure(sourceKitResponse: output)
        XCTAssertEqual(expectedStructure, actualStructure)
    #endif
>>>>>>> f0a71c17
    }
}

extension SourceKitTests {
    static var allTests: [(String, (SourceKitTests) -> () throws -> Void)] {
        return [
            ("testStatementKinds", testStatementKinds),
            ("testSyntaxKinds", testSyntaxKinds),
            ("testSwiftDeclarationKind", testSwiftDeclarationKind),
            ("testIndex", testIndex),
            ("testYamlRequest", testYamlRequest)
        ]
    }
}<|MERGE_RESOLUTION|>--- conflicted
+++ resolved
@@ -207,7 +207,6 @@
     #else
         let path = fixturesDirectory + "Subscript.swift"
         let yaml = "key.request: source.request.editor.open\nkey.name: \"\(path)\"\nkey.sourcefile: \"\(path)\""
-<<<<<<< HEAD
         do {
             let output = try Request.yamlRequest(yaml: yaml).failableSend()
             let expectedStructure = try Structure(file: File(path: path)!)
@@ -216,13 +215,7 @@
         } catch {
             XCTFail("\(error)")
         }
-=======
-        let output = Request.yamlRequest(yaml: yaml).send()
-        let expectedStructure = Structure(file: File(path: path)!)
-        let actualStructure = Structure(sourceKitResponse: output)
-        XCTAssertEqual(expectedStructure, actualStructure)
     #endif
->>>>>>> f0a71c17
     }
 }
 
