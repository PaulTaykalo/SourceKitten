--- conflicted
+++ resolved
@@ -171,12 +171,8 @@
         for (module, path, linuxPath, spmModule) in modules {
             let wrapperPath = "\(projectRoot)/Source/SourceKittenFramework/library_wrapper_\(module).swift"
             let existingWrapper = try! String(contentsOfFile: wrapperPath)
-<<<<<<< HEAD
-            let generatedWrapper = try! libraryWrapperForModule(module, loadPath: path, linuxPath: linuxPath, spmModule: spmModule, compilerArguments: sourceKittenFrameworkModule.compilerArguments)
-=======
-            let generatedWrapper = libraryWrapperForModule(module, loadPath: path, linuxPath: linuxPath, spmModule: spmModule,
+            let generatedWrapper = try! libraryWrapperForModule(module, loadPath: path, linuxPath: linuxPath, spmModule: spmModule,
                                                            compilerArguments: sourceKittenFrameworkModule.compilerArguments)
->>>>>>> 243346a8
             XCTAssertEqual(existingWrapper, generatedWrapper)
             let overwrite = false // set this to true to overwrite existing wrappers with the generated ones
             if existingWrapper != generatedWrapper && overwrite {
